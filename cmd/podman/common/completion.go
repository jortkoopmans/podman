--- conflicted
+++ resolved
@@ -38,9 +38,6 @@
 
 type keyValueCompletion map[string]func(s string) ([]string, cobra.ShellCompDirective)
 
-<<<<<<< HEAD
-func getContainers(toComplete string, cType completeType, statuses ...string) ([]string, cobra.ShellCompDirective) {
-=======
 func setupContainerEngine(cmd *cobra.Command) (entities.ContainerEngine, error) {
 	containerEngine, err := registry.NewContainerEngine(cmd, []string{})
 	if err != nil {
@@ -70,7 +67,6 @@
 }
 
 func getContainers(cmd *cobra.Command, toComplete string, cType completeType, statuses ...string) ([]string, cobra.ShellCompDirective) {
->>>>>>> 397e9a9f
 	suggestions := []string{}
 	listOpts := entities.ContainerListOptions{
 		Filters: make(map[string][]string),
@@ -81,12 +77,6 @@
 		listOpts.Filters["status"] = statuses
 	}
 
-<<<<<<< HEAD
-	containers, err := registry.ContainerEngine().ContainerList(registry.GetContext(), listOpts)
-	if err != nil {
-		cobra.CompErrorln(err.Error())
-		return nil, cobra.ShellCompDirectiveError
-=======
 	engine, err := setupContainerEngine(cmd)
 	if err != nil {
 		cobra.CompErrorln(err.Error())
@@ -96,7 +86,6 @@
 	if err != nil {
 		cobra.CompErrorln(err.Error())
 		return nil, cobra.ShellCompDirectiveNoFileComp
->>>>>>> 397e9a9f
 	}
 
 	for _, c := range containers {
@@ -114,11 +103,7 @@
 	return suggestions, cobra.ShellCompDirectiveNoFileComp
 }
 
-<<<<<<< HEAD
-func getPods(toComplete string, cType completeType, statuses ...string) ([]string, cobra.ShellCompDirective) {
-=======
 func getPods(cmd *cobra.Command, toComplete string, cType completeType, statuses ...string) ([]string, cobra.ShellCompDirective) {
->>>>>>> 397e9a9f
 	suggestions := []string{}
 	listOpts := entities.PodPSOptions{
 		Filters: make(map[string][]string),
@@ -127,12 +112,6 @@
 		listOpts.Filters["status"] = statuses
 	}
 
-<<<<<<< HEAD
-	pods, err := registry.ContainerEngine().PodPs(registry.GetContext(), listOpts)
-	if err != nil {
-		cobra.CompErrorln(err.Error())
-		return nil, cobra.ShellCompDirectiveError
-=======
 	engine, err := setupContainerEngine(cmd)
 	if err != nil {
 		cobra.CompErrorln(err.Error())
@@ -142,7 +121,6 @@
 	if err != nil {
 		cobra.CompErrorln(err.Error())
 		return nil, cobra.ShellCompDirectiveNoFileComp
->>>>>>> 397e9a9f
 	}
 
 	for _, pod := range pods {
@@ -343,11 +321,7 @@
 	if !validCurrentCmdLine(cmd, args, toComplete) {
 		return nil, cobra.ShellCompDirectiveNoFileComp
 	}
-<<<<<<< HEAD
-	return getContainers(toComplete, completeDefault)
-=======
 	return getContainers(cmd, toComplete, completeDefault)
->>>>>>> 397e9a9f
 }
 
 // AutocompleteContainersCreated - Autocomplete only created container names.
@@ -355,11 +329,7 @@
 	if !validCurrentCmdLine(cmd, args, toComplete) {
 		return nil, cobra.ShellCompDirectiveNoFileComp
 	}
-<<<<<<< HEAD
-	return getContainers(toComplete, completeDefault, "created")
-=======
 	return getContainers(cmd, toComplete, completeDefault, "created")
->>>>>>> 397e9a9f
 }
 
 // AutocompleteContainersExited - Autocomplete only exited container names.
@@ -367,11 +337,7 @@
 	if !validCurrentCmdLine(cmd, args, toComplete) {
 		return nil, cobra.ShellCompDirectiveNoFileComp
 	}
-<<<<<<< HEAD
-	return getContainers(toComplete, completeDefault, "exited")
-=======
 	return getContainers(cmd, toComplete, completeDefault, "exited")
->>>>>>> 397e9a9f
 }
 
 // AutocompleteContainersPaused - Autocomplete only paused container names.
@@ -379,11 +345,7 @@
 	if !validCurrentCmdLine(cmd, args, toComplete) {
 		return nil, cobra.ShellCompDirectiveNoFileComp
 	}
-<<<<<<< HEAD
-	return getContainers(toComplete, completeDefault, "paused")
-=======
 	return getContainers(cmd, toComplete, completeDefault, "paused")
->>>>>>> 397e9a9f
 }
 
 // AutocompleteContainersRunning - Autocomplete only running container names.
@@ -391,11 +353,7 @@
 	if !validCurrentCmdLine(cmd, args, toComplete) {
 		return nil, cobra.ShellCompDirectiveNoFileComp
 	}
-<<<<<<< HEAD
-	return getContainers(toComplete, completeDefault, "running")
-=======
 	return getContainers(cmd, toComplete, completeDefault, "running")
->>>>>>> 397e9a9f
 }
 
 // AutocompleteContainersStartable - Autocomplete only created and exited container names.
@@ -403,11 +361,7 @@
 	if !validCurrentCmdLine(cmd, args, toComplete) {
 		return nil, cobra.ShellCompDirectiveNoFileComp
 	}
-<<<<<<< HEAD
-	return getContainers(toComplete, completeDefault, "created", "exited")
-=======
 	return getContainers(cmd, toComplete, completeDefault, "created", "exited")
->>>>>>> 397e9a9f
 }
 
 // AutocompletePods - Autocomplete all pod names.
@@ -415,11 +369,7 @@
 	if !validCurrentCmdLine(cmd, args, toComplete) {
 		return nil, cobra.ShellCompDirectiveNoFileComp
 	}
-<<<<<<< HEAD
-	return getPods(toComplete, completeDefault)
-=======
 	return getPods(cmd, toComplete, completeDefault)
->>>>>>> 397e9a9f
 }
 
 // AutocompletePodsRunning - Autocomplete only running pod names.
@@ -428,11 +378,7 @@
 	if !validCurrentCmdLine(cmd, args, toComplete) {
 		return nil, cobra.ShellCompDirectiveNoFileComp
 	}
-<<<<<<< HEAD
-	return getPods(toComplete, completeDefault, "running", "degraded")
-=======
 	return getPods(cmd, toComplete, completeDefault, "running", "degraded")
->>>>>>> 397e9a9f
 }
 
 // AutocompleteContainersAndPods - Autocomplete container names and pod names.
@@ -440,13 +386,8 @@
 	if !validCurrentCmdLine(cmd, args, toComplete) {
 		return nil, cobra.ShellCompDirectiveNoFileComp
 	}
-<<<<<<< HEAD
-	containers, _ := getContainers(toComplete, completeDefault)
-	pods, _ := getPods(toComplete, completeDefault)
-=======
 	containers, _ := getContainers(cmd, toComplete, completeDefault)
 	pods, _ := getPods(cmd, toComplete, completeDefault)
->>>>>>> 397e9a9f
 	return append(containers, pods...), cobra.ShellCompDirectiveNoFileComp
 }
 
@@ -455,13 +396,8 @@
 	if !validCurrentCmdLine(cmd, args, toComplete) {
 		return nil, cobra.ShellCompDirectiveNoFileComp
 	}
-<<<<<<< HEAD
-	containers, _ := getContainers(toComplete, completeDefault)
-	images, _ := getImages(toComplete)
-=======
 	containers, _ := getContainers(cmd, toComplete, completeDefault)
 	images, _ := getImages(cmd, toComplete)
->>>>>>> 397e9a9f
 	return append(containers, images...), cobra.ShellCompDirectiveNoFileComp
 }
 
@@ -515,11 +451,7 @@
 		return nil, cobra.ShellCompDirectiveNoFileComp
 	}
 	if len(args) < 2 {
-<<<<<<< HEAD
-		containers, _ := getContainers(toComplete, completeDefault)
-=======
 		containers, _ := getContainers(cmd, toComplete, completeDefault)
->>>>>>> 397e9a9f
 		for _, container := range containers {
 			// TODO: Add path completion for inside the container if possible
 			if strings.HasPrefix(container, toComplete) {
@@ -618,11 +550,7 @@
 // -> host,container:[name],ns:[path],private
 func AutocompleteNamespace(cmd *cobra.Command, args []string, toComplete string) ([]string, cobra.ShellCompDirective) {
 	kv := keyValueCompletion{
-<<<<<<< HEAD
-		"container:": func(s string) ([]string, cobra.ShellCompDirective) { return getContainers(s, completeDefault) },
-=======
 		"container:": func(s string) ([]string, cobra.ShellCompDirective) { return getContainers(cmd, s, completeDefault) },
->>>>>>> 397e9a9f
 		"ns:":        func(s string) ([]string, cobra.ShellCompDirective) { return nil, cobra.ShellCompDirectiveDefault },
 		"host":       nil,
 		"private":    nil,
@@ -928,17 +856,6 @@
 // AutocompletePsFilters - Autocomplete ps filter options.
 func AutocompletePsFilters(cmd *cobra.Command, args []string, toComplete string) ([]string, cobra.ShellCompDirective) {
 	kv := keyValueCompletion{
-<<<<<<< HEAD
-		"id=":   func(s string) ([]string, cobra.ShellCompDirective) { return getContainers(s, completeIDs) },
-		"name=": func(s string) ([]string, cobra.ShellCompDirective) { return getContainers(s, completeNames) },
-		"status=": func(_ string) ([]string, cobra.ShellCompDirective) {
-			return containerStatuses, cobra.ShellCompDirectiveNoFileComp
-		},
-		"ancestor": func(s string) ([]string, cobra.ShellCompDirective) { return getImages(s) },
-		"before=":  func(s string) ([]string, cobra.ShellCompDirective) { return getContainers(s, completeDefault) },
-		"since=":   func(s string) ([]string, cobra.ShellCompDirective) { return getContainers(s, completeDefault) },
-		"volume=":  func(s string) ([]string, cobra.ShellCompDirective) { return getVolumes(s) },
-=======
 		"id=":   func(s string) ([]string, cobra.ShellCompDirective) { return getContainers(cmd, s, completeIDs) },
 		"name=": func(s string) ([]string, cobra.ShellCompDirective) { return getContainers(cmd, s, completeNames) },
 		"status=": func(_ string) ([]string, cobra.ShellCompDirective) {
@@ -948,7 +865,6 @@
 		"before=":  func(s string) ([]string, cobra.ShellCompDirective) { return getContainers(cmd, s, completeDefault) },
 		"since=":   func(s string) ([]string, cobra.ShellCompDirective) { return getContainers(cmd, s, completeDefault) },
 		"volume=":  func(s string) ([]string, cobra.ShellCompDirective) { return getVolumes(cmd, s) },
->>>>>>> 397e9a9f
 		"health=": func(_ string) ([]string, cobra.ShellCompDirective) {
 			return []string{define.HealthCheckHealthy,
 				define.HealthCheckUnhealthy}, cobra.ShellCompDirectiveNoFileComp
@@ -963,24 +879,14 @@
 // AutocompletePodPsFilters - Autocomplete pod ps filter options.
 func AutocompletePodPsFilters(cmd *cobra.Command, args []string, toComplete string) ([]string, cobra.ShellCompDirective) {
 	kv := keyValueCompletion{
-<<<<<<< HEAD
-		"id=":   func(s string) ([]string, cobra.ShellCompDirective) { return getPods(s, completeIDs) },
-		"name=": func(s string) ([]string, cobra.ShellCompDirective) { return getPods(s, completeNames) },
-=======
 		"id=":   func(s string) ([]string, cobra.ShellCompDirective) { return getPods(cmd, s, completeIDs) },
 		"name=": func(s string) ([]string, cobra.ShellCompDirective) { return getPods(cmd, s, completeNames) },
->>>>>>> 397e9a9f
 		"status=": func(_ string) ([]string, cobra.ShellCompDirective) {
 			return []string{"stopped", "running",
 				"paused", "exited", "dead", "created", "degraded"}, cobra.ShellCompDirectiveNoFileComp
 		},
-<<<<<<< HEAD
-		"ctr-ids=":    func(s string) ([]string, cobra.ShellCompDirective) { return getContainers(s, completeIDs) },
-		"ctr-names=":  func(s string) ([]string, cobra.ShellCompDirective) { return getContainers(s, completeNames) },
-=======
 		"ctr-ids=":    func(s string) ([]string, cobra.ShellCompDirective) { return getContainers(cmd, s, completeIDs) },
 		"ctr-names=":  func(s string) ([]string, cobra.ShellCompDirective) { return getContainers(cmd, s, completeNames) },
->>>>>>> 397e9a9f
 		"ctr-number=": nil,
 		"ctr-status=": func(_ string) ([]string, cobra.ShellCompDirective) {
 			return containerStatuses, cobra.ShellCompDirectiveNoFileComp
@@ -988,8 +894,6 @@
 		"label=": nil,
 	}
 	return completeKeyValues(toComplete, kv)
-<<<<<<< HEAD
-=======
 }
 
 // AutocompleteImageFilters - Autocomplete image ls --filter options.
@@ -1034,5 +938,4 @@
 		},
 	}
 	return completeKeyValues(toComplete, kv)
->>>>>>> 397e9a9f
 }